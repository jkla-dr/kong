--- conflicted
+++ resolved
@@ -2,11 +2,6 @@
 
 local utils = require "apenode.utils"
 local yaml = require "yaml"
-<<<<<<< HEAD
-local core = require "apenode.core.handler"
-local inspect = require "inspect"
-=======
->>>>>>> 73835be7
 
 -- Define the plugins to load here, in the appropriate order
 local plugins = {}
@@ -19,11 +14,7 @@
   dao = require(configuration.dao.factory)
 
   -- Requiring the plugins
-<<<<<<< HEAD
-  table.insert(plugins, require("apenode.core.handler")("core")) -- Adding the core first
-=======
-  table.insert(plugins, require("apenode.core")) -- Adding the core first
->>>>>>> 73835be7
+  table.insert(plugins, require("apenode.core")("core")) -- Adding the core first
   load_plugins()
 end
 
@@ -98,11 +89,7 @@
       plugin_name = v
     end
 
-<<<<<<< HEAD
-    table.insert(plugins, require("apenode.plugins." .. plugin_name .. ".handler")(plugin_name))
-=======
-    table.insert(plugins, require("apenode.plugins." .. plugin_name))
->>>>>>> 73835be7
+    table.insert(plugins, require("apenode.plugins." .. plugin_name)(plugin_name))
   end
 
   configuration.plugins = plugin_properties
