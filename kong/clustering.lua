local _M = {}


local semaphore = require("ngx.semaphore")
local ws_client = require("resty.websocket.client")
local ws_server = require("resty.websocket.server")
local ssl = require("ngx.ssl")
local cjson = require("cjson.safe")
local declarative = require("kong.db.declarative")
local utils = require("kong.tools.utils")
local openssl_x509 = require("resty.openssl.x509")
local system_constants = require("lua_system_constants")
local ffi = require("ffi")
local assert = assert
local setmetatable = setmetatable
local type = type
local math = math
local pcall = pcall
local pairs = pairs
local ngx = ngx
local ngx_log = ngx.log
local ngx_sleep = ngx.sleep
local cjson_decode = cjson.decode
local cjson_encode = cjson.encode
local kong = kong
local ngx_exit = ngx.exit
local exiting = ngx.worker.exiting
local ngx_time = ngx.time
local ngx_var = ngx.var
local io_open = io.open
local table_insert = table.insert
local table_remove = table.remove
local inflate_gzip = utils.inflate_gzip
local deflate_gzip = utils.deflate_gzip


local MAX_PAYLOAD = 4 * 1024 * 1024 -- 4MB
local PING_INTERVAL = 30 -- 30 seconds
local WS_OPTS = {
  timeout = 5000,
  max_payload_len = MAX_PAYLOAD,
}
local ngx_ERR = ngx.ERR
local ngx_DEBUG = ngx.DEBUG
local ngx_INFO = ngx.INFO
local WEAK_KEY_MT = { __mode = "k", }
local CERT_DIGEST
local CERT, CERT_KEY
local clients = setmetatable({}, WEAK_KEY_MT)
local prefix = ngx.config.prefix()
local CONFIG_CACHE = prefix .. "/config.cache.json.gz"
local declarative_config
local next_config


local function update_config(config_table, update_cache)
  assert(type(config_table) == "table")

  if not declarative_config then
    declarative_config = declarative.new_config(kong.configuration)
  end

  local entities, err, _, meta, new_hash = declarative_config:parse_table(config_table)
  if not entities then
    return nil, "bad config received from control plane " .. err
  end

  if declarative.get_current_hash() == new_hash then
    ngx_log(ngx_DEBUG, "same config received from control plane,",
            "no need to reload")
    return true
  end

  -- NOTE: no worker mutex needed as this code can only be
  -- executed by worker 0
  local res, err =
    declarative.load_into_cache_with_events(entities, meta, new_hash)
  if not res then
    return nil, err
  end

  if update_cache then
    -- local persistence only after load finishes without error
    local f, err = io_open(CONFIG_CACHE, "w")
    if not f then
      ngx_log(ngx_ERR, "unable to open cache file: ", err)

    else
      res, err = f:write(assert(deflate_gzip(cjson_encode(config_table))))
      if not res then
        ngx_log(ngx_ERR, "unable to write cache file: ", err)
      end

      f:close()
    end
  end

  return true
end


local function send_ping(c)
  local hash = declarative.get_current_hash()

  if hash == true then
    hash = string.rep("0", 32)
  end

  local _, err = c:send_ping(hash)
  if err then
    ngx_log(ngx_ERR, "unable to ping control plane node: ", err)
    -- return and let the main thread handle the error
    return nil
  end

  ngx_log(ngx_DEBUG, "sent PING packet to control plane")

  return true
end


local function communicate(premature, conf)
  if premature then
    -- worker wants to exit
    return
  end

  -- TODO: pick one random CP
  local address = conf.cluster_control_plane

  local c = assert(ws_client:new(WS_OPTS))
  local uri = "wss://" .. address .. "/v1/outlet?node_id=" ..
              kong.node.get_id() .. "&node_hostname=" .. utils.get_hostname()

  local opts = {
    ssl_verify = true,
    client_cert = CERT,
    client_priv_key = CERT_KEY,
  }
  if conf.cluster_mtls == "shared" then
    opts.server_name = "kong_clustering"
  else
    -- server_name will be set to the host if it is not explicitly defined here
    if conf.cluster_server_name ~= "" then
      opts.server_name = conf.cluster_server_name
    end
  end

  local res, err = c:connect(uri, opts)
  if not res then
    local delay = math.random(5, 10)

    ngx_log(ngx_ERR, "connection to control plane ", uri, " broken: ", err,
            " retrying after ", delay , " seconds")
    assert(ngx.timer.at(delay, communicate, conf))
    return
  end

  local update_config_semaphore = semaphore.new(0)

  -- connection established
  -- ping thread
  ngx.thread.spawn(function()
    while not exiting() do
      if not send_ping(c) then
        return
      end

      for _ = 1, PING_INTERVAL do
        ngx_sleep(1)
        if exiting() then
          return
        end
      end
    end
  end)

  -- update config thread
  ngx.thread.spawn(function()
    while not exiting() do
      local ok, err = update_config_semaphore:wait(1)
      if ok then
        local config_table = next_config
        if config_table then
          local pok, res
          pok, res, err = pcall(update_config, config_table, true)
          if pok then
            if not res then
              ngx_log(ngx_ERR, "unable to update running config: ", err)
            end

          else
            ngx_log(ngx_ERR, "unable to update running config: ", res)
          end

          if next_config == config_table then
            next_config = nil
          end
        end

      elseif err ~= "timeout" then
        ngx_log(ngx_ERR, "semaphore wait error: ", err)
      end
    end
  end)

  while not exiting() do
    local data, typ, err = c:recv_frame()
    if err then
      ngx.log(ngx.ERR, "error while receiving frame from control plane: ", err)
      c:close()

      local delay = 9 + math.random()
      assert(ngx.timer.at(delay, communicate, conf))
      return
    end

    if typ == "binary" then
      data = assert(inflate_gzip(data))

      local msg = assert(cjson_decode(data))

      if msg.type == "reconfigure" then
        next_config = assert(msg.config_table)

        if update_config_semaphore:count() <= 0 then
          -- the following line always executes immediately after the `if` check
          -- because `:count` will never yield, end result is that the semaphore
          -- count is guaranteed to not exceed 1
          update_config_semaphore:post()
        end

        send_ping(c)
      end

    elseif typ == "pong" then
      ngx_log(ngx_DEBUG, "received PONG frame from control plane")
    end
  end
end


local function validate_shared_cert()
  local cert = ngx_var.ssl_client_raw_cert

  if not cert then
    ngx_log(ngx_ERR, "Data Plane failed to present client certificate " ..
                     "during handshake")
    return ngx_exit(444)
  end

  cert = assert(openssl_x509.new(cert, "PEM"))
  local digest = assert(cert:digest("sha256"))

  if digest ~= CERT_DIGEST then
    ngx_log(ngx_ERR, "Data Plane presented incorrect client certificate " ..
                     "during handshake, expected digest: " .. CERT_DIGEST ..
                     " got: " .. digest)
    return ngx_exit(444)
  end
end


function _M.handle_cp_websocket()
  -- use mutual TLS authentication
  if kong.configuration.cluster_mtls == "shared" then
    validate_shared_cert()
  end

  local node_id = ngx_var.arg_node_id
  if not node_id then
    ngx_exit(400)
  end

  local node_hostname = ngx_var.arg_node_hostname
  local node_ip = ngx_var.remote_addr

  local wb, err = ws_server:new(WS_OPTS)
  if not wb then
    ngx_log(ngx_ERR, "failed to perform server side WebSocket handshake: ", err)
    return ngx_exit(444)
  end

  local sem = semaphore.new()
  local queue = { sem = sem, }
  clients[wb] = queue

  do
    local config_table
    -- unconditionally send config update to new clients to
    -- ensure they have latest version running
    config_table, err = declarative.export_config()
    if config_table then
      local payload = cjson_encode({ type = "reconfigure",
                                     config_table = config_table,
                                   })
      payload = assert(deflate_gzip(payload))
      table_insert(queue, payload)
      queue.sem:post()

    else
      ngx_log(ngx_ERR, "unable to export config from database: ".. err)
    end
  end

  -- connection established
  -- ping thread
  ngx.thread.spawn(function()
    while not exiting() do
      local data, typ, err = wb:recv_frame()
      if not data then
        ngx_log(ngx_ERR, "did not receive ping frame from data plane: ", err)
        return ngx_exit(ngx_ERR)
      end

      assert(typ == "ping")

      -- queue PONG to avoid races
      table_insert(queue, "PONG")
      queue.sem:post()

      local ok
      ok, err = kong.db.clustering_data_planes:upsert({ id = node_id, }, {
        last_seen = ngx_time(),
        config_hash =
          data ~= "" and data or nil,
        hostname = node_hostname,
        ip = node_ip,
      }, { ttl = kong.configuration.cluster_data_plane_purge_delay, })
      if not ok then
        ngx_log(ngx_ERR, "unable to update clustering data plane status: ", err)
      end
    end
  end)

  while not exiting() do
    local ok, err = sem:wait(5)
    if exiting() then
      return
    end
    if ok then
      local payload = table_remove(queue, 1)
      assert(payload, "config queue can not be empty after semaphore returns")

      if payload == "PONG" then
        local _
        _, err = wb:send_pong()
        if err then
          ngx_log(ngx_ERR, "failed to send PONG back to data plane: ", err)
          return ngx_exit(ngx_ERR)
        end

        ngx_log(ngx_DEBUG, "sent PONG packet to data plane")

      else -- config update
        local _, err = wb:send_binary(payload)
        if err then
          ngx_log(ngx_ERR, "unable to send updated configuration to node: ", err)

        else
          ngx_log(ngx_DEBUG, "sent config update to node")
        end
      end

    elseif err ~= "timeout" then
      ngx_log(ngx_ERR, "semaphore wait error: ", err)
    end
  end
end


local function push_config(config_table)
  if not config_table then
    local err
    config_table, err = declarative.export_config()
    if not config_table then
      ngx_log(ngx_ERR, "unable to export config from database: " .. err)
      return
    end
  end

  local payload = cjson_encode({ type = "reconfigure",
                                 config_table = config_table,
                               })
  payload = assert(deflate_gzip(payload))

  local n = 0

  for _, queue in pairs(clients) do
    table_insert(queue, payload)
    queue.sem:post()

    n = n + 1
  end

  ngx_log(ngx_DEBUG, "config pushed to ", n, " clients")
end


local function push_config_timer(premature, semaphore, delay)
  if premature then
    return
  end

  while not exiting() do
    local ok, err = semaphore:wait(1)
    if exiting() then
      return
    end
    if ok then
      ok, err = pcall(push_config)
      if ok then
        local sleep_left = delay
        while sleep_left > 0 do
          if sleep_left <= 1 then
            ngx.sleep(sleep_left)
            break
          end

          ngx.sleep(1)

          if exiting() then
            return
          end

          sleep_left = sleep_left - 1
        end

      else
        ngx_log(ngx_ERR, "export and pushing config failed: ", err)
      end

    elseif err ~= "timeout" then
      ngx_log(ngx_ERR, "semaphore wait error: ", err)
    end
  end
end


local function init_mtls(conf)
  local f, err = io_open(conf.cluster_cert, "r")
  if not f then
    return nil, "unable to open cluster cert file: " .. err
  end

  local cert
  cert, err = f:read("*a")
  if not cert then
    f:close()
    return nil, "unable to read cluster cert file: " .. err
  end

  f:close()

  CERT, err = ssl.parse_pem_cert(cert)
  if not CERT then
    return nil, err
  end

  cert = openssl_x509.new(cert, "PEM")

  CERT_DIGEST = cert:digest("sha256")

  f, err = io_open(conf.cluster_cert_key, "r")
  if not f then
    return nil, "unable to open cluster cert key file: " .. err
  end

  local key
  key, err = f:read("*a")
  if not key then
    f:close()
    return nil, "unable to read cluster cert key file: " .. err
  end

  f:close()

  CERT_KEY, err = ssl.parse_pem_priv_key(key)
  if not CERT_KEY then
    return nil, err
  end

  return true
end


function _M.init(conf)
  assert(conf, "conf can not be nil", 2)

  if conf.role == "data_plane" or conf.role == "control_plane" then
    assert(init_mtls(conf))
  end
end


function _M.init_worker(conf)
  assert(conf, "conf can not be nil", 2)

  if conf.role == "data_plane" then
    -- ROLE = "data_plane"

    if ngx.worker.id() == 0 then
      local f = io_open(CONFIG_CACHE, "r")
      if f then
        local config, err = f:read("*a")
        if not config then
          ngx_log(ngx_ERR, "unable to read cached config file: ", err)
        end

        f:close()

        if config and #config > 0 then
          ngx_log(ngx_INFO, "found cached copy of data-plane config, loading..")

          local err

          config, err = inflate_gzip(config)
          if config then
            config = cjson_decode(config)

            if config then
              local res
              res, err = update_config(config, false)
              if not res then
                ngx_log(ngx_ERR, "unable to update running config from cache: ", err)
              end
            end

          else
            ngx_log(ngx_ERR, "unable to inflate cached config: ",
                    err, ", ignoring...")
          end
        end

      else
        -- CONFIG_CACHE does not exist, pre create one with 0600 permission
        local fd = ffi.C.open(CONFIG_CACHE, bit.bor(system_constants.O_RDONLY(),
                                                    system_constants.O_CREAT()),
                                            bit.bor(system_constants.S_IRUSR(),
                                                    system_constants.S_IWUSR()))
        if fd == -1 then
          ngx_log(ngx_ERR, "unable to pre-create cached config file: ",
                  ffi.string(ffi.C.strerror(ffi.errno())))

        else
          ffi.C.close(fd)
        end
      end

      assert(ngx.timer.at(0, communicate, conf))
    end

  elseif conf.role == "control_plane" then
    -- ROLE = "control_plane"

<<<<<<< HEAD
    local push_config_semaphore = semaphore.new()

    kong.worker_events.register(function(data)
      if data and data.schema and data.schema.db_export == false then
        return
      end

      -- we have to re-broadcast event using `post` because the dao
      -- events were sent using `post_local` which means not all workers
      -- can receive it
=======
    -- Sends "clustering", "push_config" to all workers in the same node, including self
    local function post_push_config_event_to_node_workers(_)
>>>>>>> c7434adb
      local res, err = kong.worker_events.post("clustering", "push_config")
      if not res then
        ngx_log(ngx_ERR, "unable to broadcast event: " .. err)
      end
    end

<<<<<<< HEAD
    kong.worker_events.register(function(data)
      if push_config_semaphore:count() <= 0 then
        -- the following line always executes immediately after the `if` check
        -- because `:count` will never yield, end result is that the semaphore
        -- count is guaranteed to not exceed 1
        push_config_semaphore:post()
=======
    -- The "invalidations" cluster event gets inserted in the cluster when there's a crud change
    -- (like an insertion or deletion). Only one worker per kong node receives this callback.
    -- This makes such node post push_config events to all the cp workers on its node
    kong.cluster_events:subscribe("invalidations", post_push_config_event_to_node_workers)

    -- The "dao:crud" event is triggered using post_local, which eventually generates an
    -- "invalidations" cluster event. It is assumed that the workers in the
    -- same node where the dao:crud event originated will "know" about the update mostly via
    -- changes in the cache shared dict. Since DPs don't use the cache, nodes in the same
    -- kong node where the event originated will need to be notified so they push config to
    -- their DPs
    kong.worker_events.register(post_push_config_event_to_node_workers, "dao:crud")

    -- When "clustering", "push_config" worker event is received by a worker,
    -- it loads and pushes the config to its the connected DPs
    kong.worker_events.register(function(_)
      local res, err = declarative.export_config()
      if not res then
        ngx_log(ngx_ERR, "unable to export config from database: " .. err)
>>>>>>> c7434adb
      end
    end, "clustering", "push_config")

    ngx.timer.at(0, push_config_timer, push_config_semaphore, conf.db_update_frequency)
  end
end


return _M<|MERGE_RESOLUTION|>--- conflicted
+++ resolved
@@ -553,35 +553,14 @@
   elseif conf.role == "control_plane" then
     -- ROLE = "control_plane"
 
-<<<<<<< HEAD
-    local push_config_semaphore = semaphore.new()
-
-    kong.worker_events.register(function(data)
-      if data and data.schema and data.schema.db_export == false then
-        return
-      end
-
-      -- we have to re-broadcast event using `post` because the dao
-      -- events were sent using `post_local` which means not all workers
-      -- can receive it
-=======
     -- Sends "clustering", "push_config" to all workers in the same node, including self
     local function post_push_config_event_to_node_workers(_)
->>>>>>> c7434adb
       local res, err = kong.worker_events.post("clustering", "push_config")
       if not res then
         ngx_log(ngx_ERR, "unable to broadcast event: " .. err)
       end
     end
 
-<<<<<<< HEAD
-    kong.worker_events.register(function(data)
-      if push_config_semaphore:count() <= 0 then
-        -- the following line always executes immediately after the `if` check
-        -- because `:count` will never yield, end result is that the semaphore
-        -- count is guaranteed to not exceed 1
-        push_config_semaphore:post()
-=======
     -- The "invalidations" cluster event gets inserted in the cluster when there's a crud change
     -- (like an insertion or deletion). Only one worker per kong node receives this callback.
     -- This makes such node post push_config events to all the cp workers on its node
@@ -597,11 +576,14 @@
 
     -- When "clustering", "push_config" worker event is received by a worker,
     -- it loads and pushes the config to its the connected DPs
-    kong.worker_events.register(function(_)
-      local res, err = declarative.export_config()
-      if not res then
-        ngx_log(ngx_ERR, "unable to export config from database: " .. err)
->>>>>>> c7434adb
+    local push_config_semaphore = semaphore.new()
+
+    kong.worker_events.register(function(data)
+      if push_config_semaphore:count() <= 0 then
+        -- the following line always executes immediately after the `if` check
+        -- because `:count` will never yield, end result is that the semaphore
+        -- count is guaranteed to not exceed 1
+        push_config_semaphore:post()
       end
     end, "clustering", "push_config")
 
