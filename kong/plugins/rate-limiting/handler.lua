--- conflicted
+++ resolved
@@ -99,17 +99,11 @@
 
   if usage then
     -- Adding headers
-<<<<<<< HEAD
     if not conf.hide_client_headers then
       for k, v in pairs(usage) do
-        ngx.header[RATELIMIT_LIMIT.."-"..k] = v.limit
-        ngx.header[RATELIMIT_REMAINING.."-"..k] = math.max(0, (stop == nil or stop == k) and v.remaining - 1 or v.remaining) -- -increment_value for this current request
+        ngx.header[RATELIMIT_LIMIT .. "-" .. k] = v.limit
+        ngx.header[RATELIMIT_REMAINING .. "-" .. k] = math.max(0, (stop == nil or stop == k) and v.remaining - 1 or v.remaining) -- -increment_value for this current request
       end
-=======
-    for k, v in pairs(usage) do
-      ngx.header[RATELIMIT_LIMIT .. "-" .. k] = v.limit
-      ngx.header[RATELIMIT_REMAINING .. "-" .. k] = math.max(0, (stop == nil or stop == k) and v.remaining - 1 or v.remaining) -- -increment_value for this current request
->>>>>>> 56a6cbf1
     end
 
     -- If limit is exceeded, terminate the request
