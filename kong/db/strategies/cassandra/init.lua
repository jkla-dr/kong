--- conflicted
+++ resolved
@@ -728,70 +728,7 @@
 
 
 do
-<<<<<<< HEAD
-  local function iter(self)
-    if not self.rows then
-      local size = self.size
-      local offset = self.offset
-      local strategy = self.strategy
-
-      local rows, err_t, next_offset = strategy:page(size, offset)
-      if not rows then
-        return nil, err_t
-      end
-
-      self.rows = rows
-      self.rows_idx = 0
-      self.offset = next_offset
-      self.page = self.page + 1
-    end
-
-    local rows_idx = self.rows_idx
-    rows_idx = rows_idx + 1
-
-    local row = self.rows[rows_idx]
-    if row then
-      self.rows_idx = rows_idx
-      return row, nil, self.page
-    end
-
-    -- end of page
-
-    if not self.offset then
-      -- end of iteration
-      return nil
-    end
-
-    self.rows = nil
-
-    -- fetch next page
-    return iter(self)
-  end
-
-
-  local iter_mt = { __call = iter }
-
-
-  function _mt:each(size, options)
-    local iter_ctx = {
-      page         = 0,
-      rows         = nil,
-      rows_idx     = nil,
-      offset       = nil,
-      size         = size,
-      strategy     = self,
-    }
-
-    return setmetatable(iter_ctx, iter_mt)
-  end
-end
-
-
-do
   local function update(self, primary_key, entity, mode, options)
-=======
-  local function update(self, primary_key, entity, mode)
->>>>>>> 4043aa78
     local schema = self.schema
     local ttl = schema.ttl and options and options.ttl
 
