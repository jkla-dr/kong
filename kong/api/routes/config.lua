local declarative = require("kong.db.declarative")
local concurrency = require("kong.concurrency")
local reports = require("kong.reports")
local errors = require("kong.db.errors")
local kong = kong
local dc = declarative.new_config(kong.configuration)


-- Do not accept Lua configurations from the Admin API
-- because it is Turing-complete.
local accept = {
  yaml = true,
  json = true,
}

local _reports = {
  decl_fmt_version = false,
}


return {
  ["/config"] = {
    POST = function(self, db)
      if kong.db.strategy ~= "off" then
        return kong.response.exit(400, {
          message = "this endpoint is only available when Kong is " ..
                    "configured to not use a database"
        })
      end

      local check_hash, old_hash
      if tostring(self.params.check_hash) == "1" then
        check_hash = true
        old_hash = declarative.get_current_hash()
      end
      self.params.check_hash = nil

      local entities, _, err_t, vers, new_hash
      if self.params._format_version then
        entities, _, err_t, vers, new_hash = dc:parse_table(self.params)
      else
<<<<<<< HEAD
      local config = self.params.config
        entities, _, err_t, vers, new_hash =
          dc:parse_string(config, nil, accept, old_hash)
      end

      if check_hash and new_hash and old_hash == new_hash then
        return kong.response.exit(304)
=======
        local config = self.params.config
        if not config then
          return kong.response.exit(400, {
            message = "expected a declarative configuration"
          })
        end
        -- TODO extract proper filename from the input
        entities, err_or_ver = dc:parse_string(config, "config.yml", accept)
>>>>>>> c973e1e8
      end

      if not entities then
        return kong.response.exit(400, errors:declarative_config(err_t))
      end

      local ok, err = concurrency.with_worker_mutex({ name = "dbless-worker" }, function()
        return declarative.load_into_cache_with_events(entities, new_hash)
      end)

      if err == "no memory" then
        kong.log.err("not enough cache space for declarative config")
        return kong.response.exit(413, {
          message = "Configuration does not fit in Kong cache"
        })
      end

      if not ok then
        kong.log.err("failed loading declarative config into cache: ", err)
        return kong.response.exit(500, { message = "An unexpected error occurred" })
      end

      _reports.decl_fmt_version = vers
      reports.send("dbless-reconfigure", _reports)

      return kong.response.exit(201, entities)
    end,
  },
}<|MERGE_RESOLUTION|>--- conflicted
+++ resolved
@@ -39,24 +39,18 @@
       if self.params._format_version then
         entities, _, err_t, vers, new_hash = dc:parse_table(self.params)
       else
-<<<<<<< HEAD
-      local config = self.params.config
+        local config = self.params.config
+        if not config then
+          return kong.response.exit(400, {
+            message = "expected a declarative configuration"
+          })
+        end
         entities, _, err_t, vers, new_hash =
           dc:parse_string(config, nil, accept, old_hash)
       end
 
       if check_hash and new_hash and old_hash == new_hash then
         return kong.response.exit(304)
-=======
-        local config = self.params.config
-        if not config then
-          return kong.response.exit(400, {
-            message = "expected a declarative configuration"
-          })
-        end
-        -- TODO extract proper filename from the input
-        entities, err_or_ver = dc:parse_string(config, "config.yml", accept)
->>>>>>> c973e1e8
       end
 
       if not entities then
