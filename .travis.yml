--- conflicted
+++ resolved
@@ -73,22 +73,6 @@
       script: .ci/run_tests.sh
     - stage: deploy daily build
       install: skip
-<<<<<<< HEAD
-      script: make release
-      env: RESTY_IMAGE_BASE=ubuntu RESTY_IMAGE_TAG=trusty KONG_PACKAGE_NAME=${PWD##*/} KONG_VERSION=`date +%Y-%m-%d` REPOSITORY_NAME=${PWD##*/}-nightly REPOSITORY_OS_NAME=$TRAVIS_BRANCH
-      if: type=cron
-    - script: make release
-      env: RESTY_IMAGE_BASE=ubuntu RESTY_IMAGE_TAG=xenial KONG_PACKAGE_NAME=${PWD##*/} KONG_VERSION=`date +%Y-%m-%d` REPOSITORY_NAME=${PWD##*/}-nightly REPOSITORY_OS_NAME=$TRAVIS_BRANCH
-      if: type=cron
-    - script: make release
-      env: RESTY_IMAGE_BASE=centos RESTY_IMAGE_TAG=6 KONG_PACKAGE_NAME=${PWD##*/} KONG_VERSION=`date +%Y-%m-%d` REPOSITORY_NAME=${PWD##*/}-nightly REPOSITORY_OS_NAME=$TRAVIS_BRANCH
-      if: type=cron
-    - script: make release
-      env: RESTY_IMAGE_BASE=centos RESTY_IMAGE_TAG=7 KONG_PACKAGE_NAME=${PWD##*/} KONG_VERSION=`date +%Y-%m-%d` REPOSITORY_NAME=${PWD##*/}-nightly REPOSITORY_OS_NAME=$TRAVIS_BRANCH
-      if: type=cron
-    - script: make release
-      env: RESTY_IMAGE_BASE=alpine RESTY_IMAGE_TAG=latest KONG_PACKAGE_NAME=${PWD##*/} KONG_VERSION=`date +%Y-%m-%d` REPOSITORY_NAME=${PWD##*/}-nightly REPOSITORY_OS_NAME=$TRAVIS_BRANCH
-=======
       script: make nightly-release
       env: PACKAGE_TYPE=deb RESTY_IMAGE_BASE=ubuntu RESTY_IMAGE_TAG=trusty KONG_PACKAGE_NAME=${PWD##*/} KONG_VERSION=`date +%Y-%m-%d` REPOSITORY_NAME=${PWD##*/}-nightly REPOSITORY_OS_NAME=$TRAVIS_BRANCH
       if: type=cron
@@ -103,7 +87,6 @@
       if: type=cron
     - script: make nightly-release
       env: PACKAGE_TYPE=apk RESTY_IMAGE_BASE=alpine RESTY_IMAGE_TAG=latest KONG_PACKAGE_NAME=${PWD##*/} KONG_VERSION=`date +%Y-%m-%d` REPOSITORY_NAME=${PWD##*/}-nightly REPOSITORY_OS_NAME=$TRAVIS_BRANCH
->>>>>>> 3fc47593
       if: type=cron
 
 script:
